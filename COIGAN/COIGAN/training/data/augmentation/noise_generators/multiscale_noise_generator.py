import torch
import torch.nn.functional as F
from torchvision.transforms.functional import gaussian_blur

from omegaconf import DictConfig, ListConfig
from typing import Tuple

from COIGAN.training.data.augmentation.noise_generators import make_noise_generator
from COIGAN.training.data.augmentation.noise_generators.base_noise_generator import BaseNoiseGenerator

from COIGAN.utils.debug_utils import check_nan

class MultiscaleNoiseGenerator(BaseNoiseGenerator):
    """
    Method to generate multiscale noise.
    This method accept as input the type of noise generator and its parameters.
    """

    # define enum for the strategy
    strategy_dict = {
        "additive": 0,
        "multiplicative": 1,
        "replace": 2
    }

    def __init__(
        self,
        base_generator_kwargs: DictConfig,
        interpolation: str = "bilinear",
        scales: list = [1, 2, 4, 8, 16],
        strategy: str = "additive",
        normalize: bool = True,
<<<<<<< HEAD
          
=======
        smooth: int = 3
>>>>>>> 1c153de1
    ):
        """
        Args:
            base_generator_kwargs (DictConfig): parameters of the noise generator to use
            scales (list): scales to use
            strategy (str): strategy to apply the noise:
                - additive: add the noise to the original masks (default).      es. (masks + noise)*(masks > 0)
                - multiplicative: multiply the original masks by the noise.     es. masks * noise
                - replace: replace the original masks with the noise.           es. noise*(masks > 0)
            normalize (bool): if True, normalize the noise to the range [0, 1]
            smooth (int): if > 0, smooth the noise with a gaussian filter with the given sigma
        """
        # check if the strategy is valid
        if strategy not in ["additive", "multiplicative", "replace"]:
            raise ValueError(f"Invalid strategy {strategy}. Valid strategies are: additive, multiplicative, replace.")

        # check if the interpolation is valid
        if interpolation not in ["bilinear", "bicubic", "nearest"]:
            raise ValueError(f"Invalid interpolation {interpolation}. Valid interpolations are: bilinear, bicubic, nearest.")

        if not isinstance(scales, (list, ListConfig)):
            raise ValueError(f"scales must be a list, got {type(scales)}")

        # check that the scales values are equal or higer than 1
        for scale in scales:
            if scale < 1:
                raise ValueError("The scale values must be greater or equal than 1. found scale: {}".format(scale))


        self.noise_generator = make_noise_generator(**base_generator_kwargs)
        self.scales = scales
        self.strategy = self.strategy_dict[strategy]
        self.interpolation = interpolation
        self.align_corners = self.interpolation in {"bilinear", "bicubic"}

        self.normalize = normalize
        self.smooth = smooth if smooth%2 == 1 else smooth+1

    def __call__(self, masks: torch.Tensor) -> torch.Tensor:
        """
        Add multiscale noise to the masks, only where the original masks are > 0.

        Args:
            masks (torch.Tensor): a new tensor with noise added

        Returns:
            torch.Tensor: masks with noise, only where the original masks are > 0
        """

        mask_target = (masks > 0)
        if mask_target.any():
            noise = self.get_noise(masks.shape)

            # smooth the noise
            if self.smooth > 0:
                mask_target = gaussian_blur(masks, self.smooth)

            if self.strategy == 0: # additive
                noise_mask = (masks + noise) * mask_target

            elif self.strategy == 1: # multiplicative
                noise_mask = masks * noise

            elif self.strategy == 2: # replace
                noise_mask = noise * mask_target

            # normalize the noise to the range [0, 1]
            if self.normalize:
                noise_mask_min = min(0, noise_mask.min())
                noise_mask_max = max(1, noise_mask.max())
                noise_mask = ((noise_mask - noise_mask_min) / (noise_mask_max - noise_mask_min)) * mask_target

            return noise_mask

        else:
            return masks


    def get_noise(self, shape) -> torch.Tensor:
        """
        Get a noise tensor of the given shape

        Args:
            shape (tuple or list): shape of the noise tensor, in the form (n_classes, h, w)

        Returns:
            torch.Tensor: noise tensor
        """
        noise = torch.zeros(shape)
        n_classes, h, w = shape
        for scale in self.scales:
            cur_h, cur_w = int(h / scale), int(w / scale)
            scale_noise = self.noise_generator.get_noise((1, n_classes, cur_h, cur_w))
            scale_noise = F.interpolate(scale_noise, size=(h, w), mode=self.interpolation, align_corners=self.align_corners)
            noise += scale_noise.squeeze(0)

        return noise


##################################################
### DEBUG SECTION

def test0():
    from time import time

    noise_gen = MultiscaleNoiseGenerator(
        base_generator_kwargs = {
            "kind": "gaussian",
            "kind_kwargs": {
                "mean": 0.5,
                "std": 0.08
            }
        },
        scales = [1, 2, 4],
        strategy = "replace"
    )

    masks = torch.zeros((1, 256, 256))
    masks[:, 128:, :] = 1

    noise_gen.scales = [1, 2, 4, 8, 16]
    t0 = time()
    test_0 = noise_gen(masks)[0]
    t1 = time()
    print(f"Time to generate noise 0: {t1 - t0:.3f} seconds")

    noise_gen.scales = [1, 3, 6, 12, 24]
    t0 = time()
    test_1 = noise_gen(masks)[0]
    t1 = time()
    print(f"Time to generate noise 1: {t1 - t0:.3f} seconds")

    noise_gen.scales = [6, 9, 18]
    t0 = time()
    test_2 = noise_gen(masks)[0]
    t1 = time()
    print(f"Time to generate noise 2: {t1 - t0:.3f} seconds")

    print("DONE!")

def test1():
    from time import time
    noise_gen = MultiscaleNoiseGenerator(
        base_generator_kwargs = {
            "kind": "gaussian",
            "kind_kwargs": {
                "mean": 0.5,
                "std": 0.08
            }
        },
        scales = [1, 2, 4],
        strategy = "replace",
        smooth = 41
    )

    masks = torch.zeros((1, 256, 256))
    masks[:, 128:, :] = 1

    noise_gen.smooth = 41
    t0 = time()
    test_0 = noise_gen(masks)[0]
    t1 = time()
    print(f"Time to generate noise 0: {t1 - t0:.3f} seconds")

    noise_gen.smooth = 21
    t0 = time()
    test_1 = noise_gen(masks)[0]
    t1 = time()
    print(f"Time to generate noise 1: {t1 - t0:.3f} seconds")

    noise_gen.smooth = 11
    t0 = time()
    test_2 = noise_gen(masks)[0]
    t1 = time()
    print(f"Time to generate noise 2: {t1 - t0:.3f} seconds")

    print("DONE!")



if __name__ == "__main__":
    #test0()
    test1()
    <|MERGE_RESOLUTION|>--- conflicted
+++ resolved
@@ -30,11 +30,7 @@
         scales: list = [1, 2, 4, 8, 16],
         strategy: str = "additive",
         normalize: bool = True,
-<<<<<<< HEAD
-          
-=======
         smooth: int = 3
->>>>>>> 1c153de1
     ):
         """
         Args:
